# estoque/adapters/gds_loader.py
"""
Loaders para planilhas GDS (XLSX) de ENTRADAS e SAÍDAS.

Essas funções:
- leem planilhas XLSX usando pandas;
- normalizam cabeçalhos (acentos, variações, sinônimos);
- retornam listas de dicionários com as chaves esperadas pela camada infra.

Observações:
- Não realizam parsing de quantidade. O campo é preservado como `quantidade_raw`.
- Datas são normalizadas para ISO (YYYY-MM-DD) quando possível.
- Campos booleanos são mapeados para 0/1.
"""

from __future__ import annotations

from typing import Any, Dict, List, Optional
import pandas as pd
import re
from datetime import datetime


# ---------------------------
# utilitários de normalização
# ---------------------------

def _slug(s: str) -> str:
    """Normaliza cabeçalhos: minúsculas, sem acentos, sem não-alfanumérico."""
    if s is None:
        return ""
    s = str(s).strip().lower()
    # remove acentos básicos
    acentos = dict(zip("áàâãäéèêëíìîïóòôõöúùûüç", "aaaaaeeeeiiiiooooouuuuc"))
    s = "".join(acentos.get(ch, ch) for ch in s)
    # troca não alfanum por espaço
    s = re.sub(r"[^a-z0-9]+", " ", s)
    s = re.sub(r"\s+", " ", s).strip()
    return s


<<<<<<< HEAD
def _safe_get(row, key):
    """Safely gets a value from pandas row, handling NA values."""
    val = row.get(key)
    if pd.isna(val) or val is None:
=======
def _clean_na(val: Any) -> Any:
    """Converte pandas NA para None."""
    if val is None:
        return None
    if hasattr(pd, 'isna') and pd.isna(val):
        return None
    if hasattr(val, '__class__') and 'NAType' in str(type(val)):
>>>>>>> 34af65b1
        return None
    return val


def _first_nonnull(*vals):
    for v in vals:
<<<<<<< HEAD
        if v is not None and not pd.isna(v):
=======
        if v is not None and not (hasattr(v, '__class__') and 'NAType' in str(type(v))):
            # Check if it's a pandas NA
            if hasattr(pd, 'isna') and pd.isna(v):
                continue
>>>>>>> 34af65b1
            return v
    return None


def _to_bool01(val: Any) -> Optional[int]:
    """Converte valores variados em 0/1 (ou None)."""
    if val is None:
        return None
    # Check for pandas NA
    if hasattr(pd, 'isna') and pd.isna(val):
        return None
    if isinstance(val, float) and pd.isna(val):
        return None
    if hasattr(val, '__class__') and 'NAType' in str(type(val)):
        return None
    s = str(val).strip().lower()
    if s in {"1", "true", "t", "sim", "s", "y", "yes"}:
        return 1
    if s in {"0", "false", "f", "nao", "não", "n", "no"}:
        return 0
    # números?
    try:
        i = int(float(s))
        if i in (0, 1):
            return i
    except Exception:
        pass
    return None


def _to_date_iso(val: Any) -> Optional[str]:
    """Converte valor para data ISO (YYYY-MM-DD) se possível."""
    if val is None:
        return None
    # Check for pandas NA
    if hasattr(pd, 'isna') and pd.isna(val):
        return None
    if isinstance(val, float) and pd.isna(val):
        return None
    if hasattr(val, '__class__') and 'NAType' in str(type(val)):
        return None
    # pandas já pode vir como Timestamp
    if isinstance(val, (pd.Timestamp, )):
        try:
            return val.date().isoformat()
        except Exception:
            return None
    s = str(val).strip()
    if not s:
        return None
    # tenta parsing robusto com pandas
    try:
        d = pd.to_datetime(s, dayfirst=True, errors="coerce")
        if pd.isna(d):
            return None
        return d.date().isoformat()
    except Exception:
        pass
    # fallback manual rápido
    for fmt in ("%d/%m/%Y", "%Y-%m-%d", "%d-%m-%Y", "%d/%m/%y"):
        try:
            return datetime.strptime(s, fmt).date().isoformat()
        except Exception:
            continue
    return None


def _normalize_columns(df: pd.DataFrame) -> pd.DataFrame:
    """Renomeia colunas com base em sinônimos/variações."""
    # mapeamentos por 'slug' para chaves canônicas
    aliases = {
        # comuns
        "codigo": "codigo",
        "cod": "codigo",
        "id": "codigo",

        "quantidade": "quantidade_raw",
        "qtde": "quantidade_raw",
        "qtd": "quantidade_raw",
        "quantidade apresentacao": "quantidade_raw",
        "quantidade unidade": "quantidade_raw",

        "lote": "lote",

        "data": "data",
        "data entrada": "data_entrada",
        "entrada": "data_entrada",
        "data de entrada": "data_entrada",

        "data saida": "data_saida",
        "saida": "data_saida",
        "data de saida": "data_saida",

        "validade": "data_validade",
        "data validade": "data_validade",

        "valor unitario": "valor_unitario",
        "valor": "valor_unitario",
        "preco": "valor_unitario",
        "preco unitario": "valor_unitario",

        "nota fiscal": "nota_fiscal",
        "nf": "nota_fiscal",

        "representante": "representante",
        "responsavel": "responsavel",

        "pago": "pago",
        "pagamento": "pago",
        "quitado": "pago",

        "custo": "custo",
        "paciente": "paciente",

        "descarte": "descarte_flag",
        "descarte flag": "descarte_flag",
        "descartado": "descarte_flag",
    }

    new_cols = {}
    for col in df.columns:
        key = _slug(col)
        new_cols[col] = aliases.get(key, key)  # se não houver alias, mantém slug
    df = df.rename(columns=new_cols)
    return df


def _ensure_str_cols(df: pd.DataFrame) -> pd.DataFrame:
    """Garante que todas as colunas lidas venham como string (para preservar formatos)."""
    for c in df.columns:
        df[c] = df[c].astype("string")
    return df


# ---------------------------
# loaders públicos (XLSX)
# ---------------------------

def load_entradas_from_xlsx(path: str) -> List[Dict[str, Any]]:
    """Lê XLSX de ENTRADAS e retorna registros compatíveis com a tabela `entrada`.

    Campos de saída (chaves do dict por linha):
      - data_entrada: ISO date (YYYY-MM-DD) ou None
      - codigo: str | None
      - quantidade_raw: str | None
      - lote: str | None
      - data_validade: ISO date | None
      - valor_unitario: str | None  (não convertemos para float aqui)
      - nota_fiscal: str | None
      - representante: str | None
      - responsavel: str | None
      - pago: 0/1 | None
    """
    df = pd.read_excel(path, dtype="string")
    df = _ensure_str_cols(df)
    df = _normalize_columns(df)

<<<<<<< HEAD
    out: List[Dict[str, Any]] = []
    for _, row in df.iterrows():
        data_entrada = _first_nonnull(_safe_get(row, "data_entrada"), _safe_get(row, "data"))
        rec = {
            "data_entrada": _to_date_iso(data_entrada),
            "codigo": _safe_get(row, "codigo"),
            "quantidade_raw": _safe_get(row, "quantidade_raw"),
            "lote": _safe_get(row, "lote"),
            "data_validade": _to_date_iso(_safe_get(row, "data_validade")),
            "valor_unitario": _safe_get(row, "valor_unitario"),
            "nota_fiscal": _safe_get(row, "nota_fiscal"),
            "representante": _safe_get(row, "representante"),
            "responsavel": _safe_get(row, "responsavel"),
            "pago": _to_bool01(_safe_get(row, "pago")),
        }
        out.append(rec)
=======
    out: List[Dict[str, Any]] = []
    for _, row in df.iterrows():
        data_entrada = _first_nonnull(row.get("data_entrada"), row.get("data"))
        rec = {
            "data_entrada": _to_date_iso(data_entrada),
            "codigo": _clean_na(row.get("codigo")),
            "quantidade_raw": _clean_na(row.get("quantidade_raw")),
            "lote": _clean_na(row.get("lote")),
            "data_validade": _to_date_iso(row.get("data_validade")),
            "valor_unitario": _clean_na(row.get("valor_unitario")),
            "nota_fiscal": _clean_na(row.get("nota_fiscal")),
            "representante": _clean_na(row.get("representante")),
            "responsavel": _clean_na(row.get("responsavel")),
            "pago": _to_bool01(row.get("pago")),
        }
        out.append(rec)
>>>>>>> 34af65b1
    return out


def load_saidas_from_xlsx(path: str) -> List[Dict[str, Any]]:
    """Lê XLSX de SAÍDAS e retorna registros compatíveis com a tabela `saida`.

    Campos de saída (chaves do dict por linha):
      - data_saida: ISO date (YYYY-MM-DD) ou None
      - codigo: str | None
      - quantidade_raw: str | None
      - lote: str | None
      - data_validade: ISO date | None
      - custo: str | None (não convertemos para float aqui)
      - paciente: str | None
      - responsavel: str | None
      - descarte_flag: 0/1 | None
    """
    df = pd.read_excel(path, dtype="string")
    df = _ensure_str_cols(df)
    df = _normalize_columns(df)

<<<<<<< HEAD
    out: List[Dict[str, Any]] = []
    for _, row in df.iterrows():
        data_saida = _first_nonnull(_safe_get(row, "data_saida"), _safe_get(row, "data"))
        rec = {
            "data_saida": _to_date_iso(data_saida),
            "codigo": _safe_get(row, "codigo"),
            "quantidade_raw": _safe_get(row, "quantidade_raw"),
            "lote": _safe_get(row, "lote"),
            "data_validade": _to_date_iso(_safe_get(row, "data_validade")),
            "custo": _safe_get(row, "custo"),
            "paciente": _safe_get(row, "paciente"),
            "responsavel": _safe_get(row, "responsavel"),
            "descarte_flag": _to_bool01(_safe_get(row, "descarte_flag")),
        }
        out.append(rec)
=======
    out: List[Dict[str, Any]] = []
    for _, row in df.iterrows():
        data_saida = _first_nonnull(row.get("data_saida"), row.get("data"))
        rec = {
            "data_saida": _to_date_iso(data_saida),
            "codigo": _clean_na(row.get("codigo")),
            "quantidade_raw": _clean_na(row.get("quantidade_raw")),
            "lote": _clean_na(row.get("lote")),
            "data_validade": _to_date_iso(row.get("data_validade")),
            "custo": _clean_na(row.get("custo")),
            "paciente": _clean_na(row.get("paciente")),
            "responsavel": _clean_na(row.get("responsavel")),
            "descarte_flag": _to_bool01(row.get("descarte_flag")),
        }
        out.append(rec)
>>>>>>> 34af65b1
    return out
<|MERGE_RESOLUTION|>--- conflicted
+++ resolved
@@ -1,316 +1,260 @@
-# estoque/adapters/gds_loader.py
-"""
-Loaders para planilhas GDS (XLSX) de ENTRADAS e SAÍDAS.
-
-Essas funções:
-- leem planilhas XLSX usando pandas;
-- normalizam cabeçalhos (acentos, variações, sinônimos);
-- retornam listas de dicionários com as chaves esperadas pela camada infra.
-
-Observações:
-- Não realizam parsing de quantidade. O campo é preservado como `quantidade_raw`.
-- Datas são normalizadas para ISO (YYYY-MM-DD) quando possível.
-- Campos booleanos são mapeados para 0/1.
-"""
-
-from __future__ import annotations
-
-from typing import Any, Dict, List, Optional
-import pandas as pd
-import re
-from datetime import datetime
-
-
-# ---------------------------
-# utilitários de normalização
-# ---------------------------
-
-def _slug(s: str) -> str:
-    """Normaliza cabeçalhos: minúsculas, sem acentos, sem não-alfanumérico."""
-    if s is None:
-        return ""
-    s = str(s).strip().lower()
-    # remove acentos básicos
-    acentos = dict(zip("áàâãäéèêëíìîïóòôõöúùûüç", "aaaaaeeeeiiiiooooouuuuc"))
-    s = "".join(acentos.get(ch, ch) for ch in s)
-    # troca não alfanum por espaço
-    s = re.sub(r"[^a-z0-9]+", " ", s)
-    s = re.sub(r"\s+", " ", s).strip()
-    return s
-
-
-<<<<<<< HEAD
-def _safe_get(row, key):
-    """Safely gets a value from pandas row, handling NA values."""
-    val = row.get(key)
-    if pd.isna(val) or val is None:
-=======
-def _clean_na(val: Any) -> Any:
-    """Converte pandas NA para None."""
-    if val is None:
-        return None
-    if hasattr(pd, 'isna') and pd.isna(val):
-        return None
-    if hasattr(val, '__class__') and 'NAType' in str(type(val)):
->>>>>>> 34af65b1
-        return None
-    return val
-
-
-def _first_nonnull(*vals):
-    for v in vals:
-<<<<<<< HEAD
-        if v is not None and not pd.isna(v):
-=======
-        if v is not None and not (hasattr(v, '__class__') and 'NAType' in str(type(v))):
-            # Check if it's a pandas NA
-            if hasattr(pd, 'isna') and pd.isna(v):
-                continue
->>>>>>> 34af65b1
-            return v
-    return None
-
-
-def _to_bool01(val: Any) -> Optional[int]:
-    """Converte valores variados em 0/1 (ou None)."""
-    if val is None:
-        return None
-    # Check for pandas NA
-    if hasattr(pd, 'isna') and pd.isna(val):
-        return None
-    if isinstance(val, float) and pd.isna(val):
-        return None
-    if hasattr(val, '__class__') and 'NAType' in str(type(val)):
-        return None
-    s = str(val).strip().lower()
-    if s in {"1", "true", "t", "sim", "s", "y", "yes"}:
-        return 1
-    if s in {"0", "false", "f", "nao", "não", "n", "no"}:
-        return 0
-    # números?
-    try:
-        i = int(float(s))
-        if i in (0, 1):
-            return i
-    except Exception:
-        pass
-    return None
-
-
-def _to_date_iso(val: Any) -> Optional[str]:
-    """Converte valor para data ISO (YYYY-MM-DD) se possível."""
-    if val is None:
-        return None
-    # Check for pandas NA
-    if hasattr(pd, 'isna') and pd.isna(val):
-        return None
-    if isinstance(val, float) and pd.isna(val):
-        return None
-    if hasattr(val, '__class__') and 'NAType' in str(type(val)):
-        return None
-    # pandas já pode vir como Timestamp
-    if isinstance(val, (pd.Timestamp, )):
-        try:
-            return val.date().isoformat()
-        except Exception:
-            return None
-    s = str(val).strip()
-    if not s:
-        return None
-    # tenta parsing robusto com pandas
-    try:
-        d = pd.to_datetime(s, dayfirst=True, errors="coerce")
-        if pd.isna(d):
-            return None
-        return d.date().isoformat()
-    except Exception:
-        pass
-    # fallback manual rápido
-    for fmt in ("%d/%m/%Y", "%Y-%m-%d", "%d-%m-%Y", "%d/%m/%y"):
-        try:
-            return datetime.strptime(s, fmt).date().isoformat()
-        except Exception:
-            continue
-    return None
-
-
-def _normalize_columns(df: pd.DataFrame) -> pd.DataFrame:
-    """Renomeia colunas com base em sinônimos/variações."""
-    # mapeamentos por 'slug' para chaves canônicas
-    aliases = {
-        # comuns
-        "codigo": "codigo",
-        "cod": "codigo",
-        "id": "codigo",
-
-        "quantidade": "quantidade_raw",
-        "qtde": "quantidade_raw",
-        "qtd": "quantidade_raw",
-        "quantidade apresentacao": "quantidade_raw",
-        "quantidade unidade": "quantidade_raw",
-
-        "lote": "lote",
-
-        "data": "data",
-        "data entrada": "data_entrada",
-        "entrada": "data_entrada",
-        "data de entrada": "data_entrada",
-
-        "data saida": "data_saida",
-        "saida": "data_saida",
-        "data de saida": "data_saida",
-
-        "validade": "data_validade",
-        "data validade": "data_validade",
-
-        "valor unitario": "valor_unitario",
-        "valor": "valor_unitario",
-        "preco": "valor_unitario",
-        "preco unitario": "valor_unitario",
-
-        "nota fiscal": "nota_fiscal",
-        "nf": "nota_fiscal",
-
-        "representante": "representante",
-        "responsavel": "responsavel",
-
-        "pago": "pago",
-        "pagamento": "pago",
-        "quitado": "pago",
-
-        "custo": "custo",
-        "paciente": "paciente",
-
-        "descarte": "descarte_flag",
-        "descarte flag": "descarte_flag",
-        "descartado": "descarte_flag",
-    }
-
-    new_cols = {}
-    for col in df.columns:
-        key = _slug(col)
-        new_cols[col] = aliases.get(key, key)  # se não houver alias, mantém slug
-    df = df.rename(columns=new_cols)
-    return df
-
-
-def _ensure_str_cols(df: pd.DataFrame) -> pd.DataFrame:
-    """Garante que todas as colunas lidas venham como string (para preservar formatos)."""
-    for c in df.columns:
-        df[c] = df[c].astype("string")
-    return df
-
-
-# ---------------------------
-# loaders públicos (XLSX)
-# ---------------------------
-
-def load_entradas_from_xlsx(path: str) -> List[Dict[str, Any]]:
-    """Lê XLSX de ENTRADAS e retorna registros compatíveis com a tabela `entrada`.
-
-    Campos de saída (chaves do dict por linha):
-      - data_entrada: ISO date (YYYY-MM-DD) ou None
-      - codigo: str | None
-      - quantidade_raw: str | None
-      - lote: str | None
-      - data_validade: ISO date | None
-      - valor_unitario: str | None  (não convertemos para float aqui)
-      - nota_fiscal: str | None
-      - representante: str | None
-      - responsavel: str | None
-      - pago: 0/1 | None
-    """
-    df = pd.read_excel(path, dtype="string")
-    df = _ensure_str_cols(df)
-    df = _normalize_columns(df)
-
-<<<<<<< HEAD
-    out: List[Dict[str, Any]] = []
-    for _, row in df.iterrows():
-        data_entrada = _first_nonnull(_safe_get(row, "data_entrada"), _safe_get(row, "data"))
-        rec = {
-            "data_entrada": _to_date_iso(data_entrada),
-            "codigo": _safe_get(row, "codigo"),
-            "quantidade_raw": _safe_get(row, "quantidade_raw"),
-            "lote": _safe_get(row, "lote"),
-            "data_validade": _to_date_iso(_safe_get(row, "data_validade")),
-            "valor_unitario": _safe_get(row, "valor_unitario"),
-            "nota_fiscal": _safe_get(row, "nota_fiscal"),
-            "representante": _safe_get(row, "representante"),
-            "responsavel": _safe_get(row, "responsavel"),
-            "pago": _to_bool01(_safe_get(row, "pago")),
-        }
-        out.append(rec)
-=======
-    out: List[Dict[str, Any]] = []
-    for _, row in df.iterrows():
-        data_entrada = _first_nonnull(row.get("data_entrada"), row.get("data"))
-        rec = {
-            "data_entrada": _to_date_iso(data_entrada),
-            "codigo": _clean_na(row.get("codigo")),
-            "quantidade_raw": _clean_na(row.get("quantidade_raw")),
-            "lote": _clean_na(row.get("lote")),
-            "data_validade": _to_date_iso(row.get("data_validade")),
-            "valor_unitario": _clean_na(row.get("valor_unitario")),
-            "nota_fiscal": _clean_na(row.get("nota_fiscal")),
-            "representante": _clean_na(row.get("representante")),
-            "responsavel": _clean_na(row.get("responsavel")),
-            "pago": _to_bool01(row.get("pago")),
-        }
-        out.append(rec)
->>>>>>> 34af65b1
-    return out
-
-
-def load_saidas_from_xlsx(path: str) -> List[Dict[str, Any]]:
-    """Lê XLSX de SAÍDAS e retorna registros compatíveis com a tabela `saida`.
-
-    Campos de saída (chaves do dict por linha):
-      - data_saida: ISO date (YYYY-MM-DD) ou None
-      - codigo: str | None
-      - quantidade_raw: str | None
-      - lote: str | None
-      - data_validade: ISO date | None
-      - custo: str | None (não convertemos para float aqui)
-      - paciente: str | None
-      - responsavel: str | None
-      - descarte_flag: 0/1 | None
-    """
-    df = pd.read_excel(path, dtype="string")
-    df = _ensure_str_cols(df)
-    df = _normalize_columns(df)
-
-<<<<<<< HEAD
-    out: List[Dict[str, Any]] = []
-    for _, row in df.iterrows():
-        data_saida = _first_nonnull(_safe_get(row, "data_saida"), _safe_get(row, "data"))
-        rec = {
-            "data_saida": _to_date_iso(data_saida),
-            "codigo": _safe_get(row, "codigo"),
-            "quantidade_raw": _safe_get(row, "quantidade_raw"),
-            "lote": _safe_get(row, "lote"),
-            "data_validade": _to_date_iso(_safe_get(row, "data_validade")),
-            "custo": _safe_get(row, "custo"),
-            "paciente": _safe_get(row, "paciente"),
-            "responsavel": _safe_get(row, "responsavel"),
-            "descarte_flag": _to_bool01(_safe_get(row, "descarte_flag")),
-        }
-        out.append(rec)
-=======
-    out: List[Dict[str, Any]] = []
-    for _, row in df.iterrows():
-        data_saida = _first_nonnull(row.get("data_saida"), row.get("data"))
-        rec = {
-            "data_saida": _to_date_iso(data_saida),
-            "codigo": _clean_na(row.get("codigo")),
-            "quantidade_raw": _clean_na(row.get("quantidade_raw")),
-            "lote": _clean_na(row.get("lote")),
-            "data_validade": _to_date_iso(row.get("data_validade")),
-            "custo": _clean_na(row.get("custo")),
-            "paciente": _clean_na(row.get("paciente")),
-            "responsavel": _clean_na(row.get("responsavel")),
-            "descarte_flag": _to_bool01(row.get("descarte_flag")),
-        }
-        out.append(rec)
->>>>>>> 34af65b1
-    return out
+# estoque/adapters/gds_loader.py
+"""
+Loaders para planilhas GDS (XLSX) de ENTRADAS e SAÍDAS.
+
+Essas funções:
+- leem planilhas XLSX usando pandas;
+- normalizam cabeçalhos (acentos, variações, sinônimos);
+- retornam listas de dicionários com as chaves esperadas pela camada infra.
+
+Observações:
+- Não realizam parsing de quantidade. O campo é preservado como `quantidade_raw`.
+- Datas são normalizadas para ISO (YYYY-MM-DD) quando possível.
+- Campos booleanos são mapeados para 0/1.
+"""
+
+from __future__ import annotations
+
+from typing import Any, Dict, List, Optional
+import pandas as pd
+import re
+from datetime import datetime
+
+
+# ---------------------------
+# utilitários de normalização
+# ---------------------------
+
+def _slug(s: str) -> str:
+    """Normaliza cabeçalhos: minúsculas, sem acentos, sem não-alfanumérico."""
+    if s is None:
+        return ""
+    s = str(s).strip().lower()
+    # remove acentos básicos
+    acentos = dict(zip("áàâãäéèêëíìîïóòôõöúùûüç", "aaaaaeeeeiiiiooooouuuuc"))
+    s = "".join(acentos.get(ch, ch) for ch in s)
+    # troca não alfanum por espaço
+    s = re.sub(r"[^a-z0-9]+", " ", s)
+    s = re.sub(r"\s+", " ", s).strip()
+    return s
+
+
+def _safe_get(row, key):
+    """Safely gets a value from pandas row, handling NA values."""
+    val = row.get(key)
+    if pd.isna(val) or val is None:
+        return None
+    return val
+
+
+def _first_nonnull(*vals):
+    for v in vals:
+        if v is not None and not pd.isna(v):
+            return v
+    return None
+
+
+def _to_bool01(val: Any) -> Optional[int]:
+    """Converte valores variados em 0/1 (ou None)."""
+    if val is None:
+        return None
+    # Check for pandas NA
+    if hasattr(pd, 'isna') and pd.isna(val):
+        return None
+    if isinstance(val, float) and pd.isna(val):
+        return None
+    if hasattr(val, '__class__') and 'NAType' in str(type(val)):
+        return None
+    s = str(val).strip().lower()
+    if s in {"1", "true", "t", "sim", "s", "y", "yes"}:
+        return 1
+    if s in {"0", "false", "f", "nao", "não", "n", "no"}:
+        return 0
+    # números?
+    try:
+        i = int(float(s))
+        if i in (0, 1):
+            return i
+    except Exception:
+        pass
+    return None
+
+
+def _to_date_iso(val: Any) -> Optional[str]:
+    """Converte valor para data ISO (YYYY-MM-DD) se possível."""
+    if val is None:
+        return None
+    # Check for pandas NA
+    if hasattr(pd, 'isna') and pd.isna(val):
+        return None
+    if isinstance(val, float) and pd.isna(val):
+        return None
+    if hasattr(val, '__class__') and 'NAType' in str(type(val)):
+        return None
+    # pandas já pode vir como Timestamp
+    if isinstance(val, (pd.Timestamp, )):
+        try:
+            return val.date().isoformat()
+        except Exception:
+            return None
+    s = str(val).strip()
+    if not s:
+        return None
+    # tenta parsing robusto com pandas
+    try:
+        d = pd.to_datetime(s, dayfirst=True, errors="coerce")
+        if pd.isna(d):
+            return None
+        return d.date().isoformat()
+    except Exception:
+        pass
+    # fallback manual rápido
+    for fmt in ("%d/%m/%Y", "%Y-%m-%d", "%d-%m-%Y", "%d/%m/%y"):
+        try:
+            return datetime.strptime(s, fmt).date().isoformat()
+        except Exception:
+            continue
+    return None
+
+
+def _normalize_columns(df: pd.DataFrame) -> pd.DataFrame:
+    """Renomeia colunas com base em sinônimos/variações."""
+    # mapeamentos por 'slug' para chaves canônicas
+    aliases = {
+        # comuns
+        "codigo": "codigo",
+        "cod": "codigo",
+        "id": "codigo",
+
+        "quantidade": "quantidade_raw",
+        "qtde": "quantidade_raw",
+        "qtd": "quantidade_raw",
+        "quantidade apresentacao": "quantidade_raw",
+        "quantidade unidade": "quantidade_raw",
+
+        "lote": "lote",
+
+        "data": "data",
+        "data entrada": "data_entrada",
+        "entrada": "data_entrada",
+        "data de entrada": "data_entrada",
+
+        "data saida": "data_saida",
+        "saida": "data_saida",
+        "data de saida": "data_saida",
+
+        "validade": "data_validade",
+        "data validade": "data_validade",
+
+        "valor unitario": "valor_unitario",
+        "valor": "valor_unitario",
+        "preco": "valor_unitario",
+        "preco unitario": "valor_unitario",
+
+        "nota fiscal": "nota_fiscal",
+        "nf": "nota_fiscal",
+
+        "representante": "representante",
+        "responsavel": "responsavel",
+
+        "pago": "pago",
+        "pagamento": "pago",
+        "quitado": "pago",
+
+        "custo": "custo",
+        "paciente": "paciente",
+
+        "descarte": "descarte_flag",
+        "descarte flag": "descarte_flag",
+        "descartado": "descarte_flag",
+    }
+
+    new_cols = {}
+    for col in df.columns:
+        key = _slug(col)
+        new_cols[col] = aliases.get(key, key)  # se não houver alias, mantém slug
+    df = df.rename(columns=new_cols)
+    return df
+
+
+def _ensure_str_cols(df: pd.DataFrame) -> pd.DataFrame:
+    """Garante que todas as colunas lidas venham como string (para preservar formatos)."""
+    for c in df.columns:
+        df[c] = df[c].astype("string")
+    return df
+
+
+# ---------------------------
+# loaders públicos (XLSX)
+# ---------------------------
+
+def load_entradas_from_xlsx(path: str) -> List[Dict[str, Any]]:
+    """Lê XLSX de ENTRADAS e retorna registros compatíveis com a tabela `entrada`.
+
+    Campos de saída (chaves do dict por linha):
+      - data_entrada: ISO date (YYYY-MM-DD) ou None
+      - codigo: str | None
+      - quantidade_raw: str | None
+      - lote: str | None
+      - data_validade: ISO date | None
+      - valor_unitario: str | None  (não convertemos para float aqui)
+      - nota_fiscal: str | None
+      - representante: str | None
+      - responsavel: str | None
+      - pago: 0/1 | None
+    """
+    df = pd.read_excel(path, dtype="string")
+    df = _ensure_str_cols(df)
+    df = _normalize_columns(df)
+    out: List[Dict[str, Any]] = []
+    for _, row in df.iterrows():
+        data_entrada = _first_nonnull(_safe_get(row, "data_entrada"), _safe_get(row, "data"))
+        rec = {
+            "data_entrada": _to_date_iso(data_entrada),
+            "codigo": _safe_get(row, "codigo"),
+            "quantidade_raw": _safe_get(row, "quantidade_raw"),
+            "lote": _safe_get(row, "lote"),
+            "data_validade": _to_date_iso(_safe_get(row, "data_validade")),
+            "valor_unitario": _safe_get(row, "valor_unitario"),
+            "nota_fiscal": _safe_get(row, "nota_fiscal"),
+            "representante": _safe_get(row, "representante"),
+            "responsavel": _safe_get(row, "responsavel"),
+            "pago": _to_bool01(_safe_get(row, "pago")),
+        }
+        out.append(rec)
+    return out
+
+
+def load_saidas_from_xlsx(path: str) -> List[Dict[str, Any]]:
+    """Lê XLSX de SAÍDAS e retorna registros compatíveis com a tabela `saida`.
+
+    Campos de saída (chaves do dict por linha):
+      - data_saida: ISO date (YYYY-MM-DD) ou None
+      - codigo: str | None
+      - quantidade_raw: str | None
+      - lote: str | None
+      - data_validade: ISO date | None
+      - custo: str | None (não convertemos para float aqui)
+      - paciente: str | None
+      - responsavel: str | None
+      - descarte_flag: 0/1 | None
+    """
+    df = pd.read_excel(path, dtype="string")
+    df = _ensure_str_cols(df)
+    df = _normalize_columns(df)
+    out: List[Dict[str, Any]] = []
+    for _, row in df.iterrows():
+        data_saida = _first_nonnull(_safe_get(row, "data_saida"), _safe_get(row, "data"))
+        rec = {
+            "data_saida": _to_date_iso(data_saida),
+            "codigo": _safe_get(row, "codigo"),
+            "quantidade_raw": _safe_get(row, "quantidade_raw"),
+            "lote": _safe_get(row, "lote"),
+            "data_validade": _to_date_iso(_safe_get(row, "data_validade")),
+            "custo": _safe_get(row, "custo"),
+            "paciente": _safe_get(row, "paciente"),
+            "responsavel": _safe_get(row, "responsavel"),
+            "descarte_flag": _to_bool01(_safe_get(row, "descarte_flag")),
+        }
+        out.append(rec)
+    return out